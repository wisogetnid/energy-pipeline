--- conflicted
+++ resolved
@@ -28,26 +28,6 @@
     find . -type d -name ".coverage" -exec rm -rf {} +
     rm -rf .coverage
 
-<<<<<<< HEAD
-# Run specific pipeline components
-retrieve-data:
-    python -c "from pipeline.ui.data_retrieval_ui import DataRetrievalUI; DataRetrievalUI().run()"
-
-convert-to-jsonl:
-    python -c "from pipeline.ui.data_converter_ui import DataConverterUI; DataConverterUI().run()"
-
-convert-to-parquet:
-    python -c "from pipeline.ui.parquet_converter_ui import ParquetConverterUI; ParquetConverterUI().run()"
-
-visualize:
-    python -c "from pipeline.ui.visualization_ui import VisualizationUI; VisualizationUI().run()"
-
-# Run visualizations on all data
-visualize-all:
-    python -c "from pipeline.data_visualisation.energy_efficiency import generate_consumption_visualizations; generate_consumption_visualizations()"
-=======
->>>>>>> b129ab54
-
 # Create a new environment
 create-env:
     python -m venv .venv
